# Changelog

## Next version

<<<<<<< HEAD
### 🚀 New

* Added a new acquisition mode that uses cross-match with Gaia sources to generate a WCS solution for a field (see `coordio.guide.cross_match()`). This method first cross-correlates the detected regions with Gaia sources below a certain magnitude range (`acquisition.gaia_phot_g_mean_mag_max`) to determine the initial translation shift. It then uses a KD-tree nearest neighbout to determine the best matches and creates a WCS using Gaia astrometry. There are three different acquisition modes: `hybrid` (the default) that uses astrometry.net first and Gaia for the cameras that failed to solve; `astrometrynet` that uses only astrometry.net (the past behaviour); and `gaia` that uses Gaia cross-matching for all cameras.
=======
### 🔧 Fixed

* The TCC module at APO was not applying negative rotator corrections!
>>>>>>> 27d4b6ba


## 0.3.2 - September 15, 2022

### 🚀 New

* `cherno acquire` now accepts a flag `--only-radec`. When passed, the RA and Dec offsets in the guide loop will calculated as a simple average translation between the GFA positions and the astrometric solutions. Rotation and scale are still measured and output as usual but they are not corrected. This approach is also used then the number of cameras solving is equal or below `config.acquisition.auto_radec_min` (set to 2 by default); this can be changed by setting the `--auto-radec-min` flag.

### ✨ Improved

* Allow to use all extracted regions (`config.acquisition.astrometry_net_use_all_regions`).

### 🔧 Fixed

* Calculate FWHM from all cameras with `fwhm_median > 0` instead of using cameras solved.


## 0.3.1 - September 11, 2022

### 🚀 New

* `version` command report the versions of astrometry.net, coordio, and fps_calibrations.
* `status` now reports the index paths for astrometry.net.

### ✨ Improved

* Split astrometry.net configuration for APO and LCO and use index_5200 for APO.


## 0.3.0 - September 11, 2022

### 🚀 New

* [#5](https://github.com/sdss/cherno/issues/5) Merge LCO changes.
* Split configuration between APO and LCO.
* Various changes to account for differences at LCO.
* Add `lcotcc.py` to apply corrections at LCO.
* Move most of the astrometry.net and fitting code to `coordio`.
* Implement full PID loop with `K`, `Ti` and `Td` terms.
* Separate RA/Dec corrections and PID coefficients.
* Added `converge` command.

### ✨ Improved

* Added an option to tweak the odds for astrometry.net to find a solution.
* Added option `--no-block` to `cherno acquire`.


## 0.2.0 - August 31, 2022

### 🚀 New

* [#2](https://github.com/sdss/cherno/issues/2) Output scale median.
* [#3](https://github.com/sdss/cherno/issues/3) Refactor extraction classes, use the DAOphot algorithm for extraction, and guide in focus.
* Allow to disable specific axes.
* Added PID and offset keywords.
* Added absolute offset parameter.
* Report `focus_data` for Boson plotting.

### ✨ Improved

* Allow to define what cameras to use.
* Output `PROCESSING` and `CORRECTING` guider states.
* Allow to reprocess raw images.
* Updated `focus_offset` values for APO.

* 🔧 Fixed

* Divide by `cos(dec)` when applying offset in RA.
* Use correct values for APO and LCO for focus sensitivity.


## 0.1.0 - January 7, 2022

### 🚀 New

* *Initial version.
* *Basic exposure and acquisition functionality using `astrometry.net`.<|MERGE_RESOLUTION|>--- conflicted
+++ resolved
@@ -2,15 +2,13 @@
 
 ## Next version
 
-<<<<<<< HEAD
 ### 🚀 New
 
 * Added a new acquisition mode that uses cross-match with Gaia sources to generate a WCS solution for a field (see `coordio.guide.cross_match()`). This method first cross-correlates the detected regions with Gaia sources below a certain magnitude range (`acquisition.gaia_phot_g_mean_mag_max`) to determine the initial translation shift. It then uses a KD-tree nearest neighbout to determine the best matches and creates a WCS using Gaia astrometry. There are three different acquisition modes: `hybrid` (the default) that uses astrometry.net first and Gaia for the cameras that failed to solve; `astrometrynet` that uses only astrometry.net (the past behaviour); and `gaia` that uses Gaia cross-matching for all cameras.
-=======
+
 ### 🔧 Fixed
 
 * The TCC module at APO was not applying negative rotator corrections!
->>>>>>> 27d4b6ba
 
 
 ## 0.3.2 - September 15, 2022
